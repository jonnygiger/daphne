--- conflicted
+++ resolved
@@ -18,9 +18,6 @@
 #define SRC_RUNTIME_LOCAL_KERNELS_BINARYOPCODE_H
 
 enum class BinaryOpCode {
-<<<<<<< HEAD
-    ADD, MUL, ISSYM,
-=======
     // Arithmetic.
     ADD, // addition
     MUL, // multiplication
@@ -37,7 +34,6 @@
     // Min/max.
     MIN,
     MAX,
->>>>>>> c0b7d431
 };
 
 #endif //SRC_RUNTIME_LOCAL_KERNELS_BINARYOPCODE_H