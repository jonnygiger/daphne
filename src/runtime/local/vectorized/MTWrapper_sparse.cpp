--- conflicted
+++ resolved
@@ -110,40 +110,8 @@
                     target = currentItr % this->_numQueues;
                     qvector[target]->enqueueTask(new CompiledPipelineTask<CSRMatrix<VT>>(CompiledPipelineTaskData<CSRMatrix<VT>>{funcs, isScalar,
                 inputs, numInputs, numOutputs, outRows, outCols, splits, combines, startChunk, endChunk, outRows,
-<<<<<<< HEAD
-                outCols, 0, ctx}, dataSink));
-                    startChunk = endChunk;
-                }
-            }
-        }
-    } else {
-        LoadPartitioning lp(method, len, chunkParam, this->_numThreads, false);
-        if (ctx->getUserConfig().pinWorkers) {
-            while (lp.hasNextChunk()) {
-                endChunk += lp.getNextChunk();
-                target = currentItr % this->_numQueues;
-                qvector[target]->enqueueTaskPinned(new CompiledPipelineTask<CSRMatrix<VT>>(CompiledPipelineTaskData<CSRMatrix<VT>>{funcs, isScalar,
-                inputs, numInputs, numOutputs, outRows, outCols, splits, combines, startChunk, endChunk, outRows,
-                outCols, 0, ctx}, dataSink), target);
-                startChunk = endChunk;
-            }
-        } else {
-            while (lp.hasNextChunk()) {
-                endChunk += lp.getNextChunk();
-                target = currentItr % this->_numQueues;
-                qvector[target]->enqueueTask(new CompiledPipelineTask<CSRMatrix<VT>>(CompiledPipelineTaskData<CSRMatrix<VT>>{funcs, isScalar,
-                inputs, numInputs, numOutputs, outRows, outCols, splits, combines, startChunk, endChunk, outRows,
-                outCols, 0, ctx}, dataSink));
-                startChunk = endChunk;
-            }
-        }
-    }
-    for(int i=0; i<this->_numQueues; i++) {
-        qvector[i]->closeInput();
-=======
                 outCols, 0, ctx}, dataSinks));
         startChunk = endChunk;
->>>>>>> 376f00b9
     }
 
     this->joinAll();
